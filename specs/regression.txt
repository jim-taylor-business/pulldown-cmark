--- conflicted
+++ resolved
@@ -1382,15 +1382,14 @@
 </ul>
 ````````````````````````````````
 
-<<<<<<< HEAD
 ISSUE #729
 
 ```````````````````````````````` example
 j***5*=*
 .
 <p>j*<em><em>5</em>=</em></p>
-=======
-Not enough table to be considered a table.
+````````````````````````````````
+
 
 ISSUE 731
 
@@ -1454,5 +1453,4 @@
 <tbody>
 </tbody>
 </table>
->>>>>>> 259a1c0e
 ````````````````````````````````