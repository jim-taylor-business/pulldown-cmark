--- conflicted
+++ resolved
@@ -1066,8 +1066,7 @@
     let expected = r##"<p>foo<del>bar</del></p>
 "##;
 
-<<<<<<< HEAD
-    test_markdown_html(original, expected, false, false);
+    test_markdown_html(original, expected, false, false, false);
 }
 
 #[test]
@@ -1148,7 +1147,4 @@
 "##;
 
     test_markdown_html(original, expected, false, false);
-=======
-    test_markdown_html(original, expected, false, false, false);
->>>>>>> 250799d8
 }